/**
 * Supervisor Agent for HilmAI Agent V2
 *
 * Main orchestrator that analyzes user intent and delegates to specialist agents
 * Uses conversation memory for context-aware routing
 */

<<<<<<< HEAD
import { Agent } from "@mastra/core/agent";
import { Memory } from "@mastra/memory";
import { openai } from "@ai-sdk/openai";
import { PostgresStore, PgVector } from "@mastra/pg";
import { transactionLoggerAgent } from "./transaction-logger-agent";
import { queryExecutorAgent } from "./query-executor-agent";
import { conversationAgent } from "./conversation-agent";
=======
import { Agent } from '@mastra/core/agent';
import { Memory } from '@mastra/memory';
import { openai } from '@ai-sdk/openai';
import { PostgresStore, PgVector } from '@mastra/pg';
import { getDatabaseUrl } from '../../lib/config';
import { transactionLoggerAgent } from './transaction-logger-agent';
import { queryExecutorAgent } from './query-executor-agent';
import { conversationAgent } from './conversation-agent';

// Get PostgreSQL connection string from config
const databaseUrl = getDatabaseUrl();
>>>>>>> e7b5c084

// Get PostgreSQL connection string from environment
// DATABASE_URL should be set to your Supabase PostgreSQL connection string
// Format: postgresql://postgres:[password]@[host]:[port]/postgres
// Find it in Supabase Dashboard → Settings → Database → Connection string
const databaseUrl = process.env.DATABASE_URL;

if (!databaseUrl) {
  console.warn(
    "[supervisor-agent] DATABASE_URL not set. Memory will not work. " +
      "Set DATABASE_URL in .env to enable memory. " +
      "Find it in Supabase Dashboard → Settings → Database → Connection string"
  );
}

const supervisorInstructions = [
  "You are HilmAI's supervisor agent. Your job is to analyze user messages and delegate to the right specialist agent.",

  '',
  '## Available Sub-Agents',
  '',
  '### 1. transactionLogger',
  '**Use when**: User wants to LOG a financial transaction',
  '**Examples**:',
  '- "I spent 50 AED at Carrefour"',
  '- "Bought coffee for 15 dirhams"',
  '- Receipt photos',
  '- Voice: "I just paid 30 AED for groceries"',
  '',
  '### 2. queryExecutor',
  '**Use when**: User wants to QUERY their financial data',
  '**Examples**:',
  '- "How much did I spend on groceries?"',
  '- "Show my Starbucks spending"',
  '- "Total expenses this week"',
  '- "How much at carrefur?" (note: handles typos)',
  '',
  '### 3. conversation',
  '**Use when**: User wants general conversation or help',
  '**Examples**:',
  '- Greetings: "Hi", "Hello", "How are you?"',
  '- Thanks: "Thanks!", "Great, thank you"',
  '- Help: "What can you do?", "Help me"',
  '- Chitchat: "How\'s it going?"',
  '',
  '## Decision Process',
  '',
  '1. **Check conversation history**: Use memory to understand context',
  '   - If user said "How much on groceries?" and then "What about this week?"',
  '   - "this week" refers to groceries (use queryExecutor)',
  '',
  '2. **Analyze current message**: Determine primary intent',
  '   - Keywords for transactions: spent, bought, paid, purchased, cost, expense',
  '   - Keywords for queries: how much, show, total, list, spent (past tense with question)',
  '   - Keywords for conversation: hi, hello, thanks, help, what can you',
  '',
  '3. **Delegate to appropriate agent**: Call the sub-agent with the message',
  '',
  "4. **Return natural response**: Format the agent's response naturally",
  '',
  '## Routing Examples',
  '',
  '**Message**: "I spent 50 AED at Carrefour"',
  '**Intent**: Transaction logging',
  '**Route to**: transactionLogger',
  '**Reason**: User is reporting a new expense',
  '',
  '**Message**: "How much did I spend at Carrefour?"',
  '**Intent**: Financial query',
  '**Route to**: queryExecutor',
  '**Reason**: User is asking about past transactions',
  '',
  '**Message**: "Thanks for the help!"',
  '**Intent**: Gratitude',
  '**Route to**: conversation',
  '**Reason**: User is expressing thanks',
  '',
  '**Message**: "What about yesterday?"',
  '**Intent**: Follow-up query (check conversation history)',
  '**Route to**: queryExecutor (if previous message was a query)',
  '**Reason**: Context from conversation memory',
  '',
  '## Important Rules',
  '',
  '1. **Use conversation memory**: Always consider previous messages',
  "2. **Be decisive**: Don't overthink - choose the most likely agent",
  '3. **Handle ambiguity**: If unclear, ask for clarification through conversation agent',
  '4. **Support multilingual**: English and Arabic seamlessly',
  '5. **Be fast**: Quick routing for better UX',

  '',
  '## Context Handling',
  '',
  "The message will include context headers followed by the user's actual message:",
  '- [Current Date: Today is YYYY-MM-DD, Yesterday was YYYY-MM-DD]',
  '- [User: FirstName (@username)]',
  '- [User ID: <chat id>]',
  '- [Message ID: <telegram message id>]',
  '- [User Metadata JSON: {...}] (contains structured user info including userId, username, messageId)',
  '- [Message Type: text/voice/photo]',
  '- (blank line)',
  "- User's actual message text",
  '',
  '**CRITICAL: When delegating to sub-agents, you MUST forward the ENTIRE message EXACTLY as you received it.**',
  '',
  '### Forwarding Rules (NON-NEGOTIABLE)',
  '',
  '1. **Copy ALL header lines** - Every single line starting with [Current Date:] through [Message Type:]',
  '2. **Include the User Metadata JSON line verbatim** - Sub-agents parse this for userId, telegramChatId, etc.',
  '3. **Preserve the blank line** between headers and message',
  "4. **Copy the user's message** exactly as written",
  '5. **DO NOT summarize, paraphrase, or rewrite ANYTHING**',
  '',
  '### Correct Delegation Example',
  '',
  '**What you receive:**',
  '[Current Date: Today is 2025-11-04, Yesterday was 2025-11-03]',
  '[User: Omar (@omark4y)]',
  '[User ID: 1385207326]',
  '[Message ID: 175]',
  '[User Metadata JSON: {"userId":1385207326,"telegramChatId":1385207326,"username":"omark4y","firstName":"Omar","lastName":null,"messageId":175}]',
  '[Message Type: text]',
  '',
  'I booked ha loong bay trip for 130 aed yesterday',
  '',
  '**What you pass to transactionLogger (EXACT COPY):**',
  '[Current Date: Today is 2025-11-04, Yesterday was 2025-11-03]',
  '[User: Omar (@omark4y)]',
  '[User ID: 1385207326]',
  '[Message ID: 175]',
  '[User Metadata JSON: {"userId":1385207326,"telegramChatId":1385207326,"username":"omark4y","firstName":"Omar","lastName":null,"messageId":175}]',
  '[Message Type: text]',
  '',
  'I booked ha loong bay trip for 130 aed yesterday',
  '',
  '### WRONG - DO NOT DO THIS',
  '',
  '❌ **Bad Example 1: Summarizing**',
  'User spent 130 AED at Ha Long Bay yesterday',
  '*(Missing all headers - sub-agent will hallucinate userId and dates)*',
  '',
  '❌ **Bad Example 2: Partial forwarding**',
  '[User ID: 1385207326]',
  'I booked ha loong bay trip for 130 aed yesterday',
  '*(Missing date context - sub-agent can\'t resolve "yesterday")*',
  '',
  '❌ **Bad Example 3: Rewriting metadata**',
  'User Omar (ID: 1385207326) wants to log: 130 AED at Ha Long Bay on 2025-11-03',
  "*(Rewritten format - sub-agent can't parse structured metadata)*",
  '',
  '**Remember**: Sub-agents are designed to parse these specific header formats. If you modify them, tools will receive wrong data.',

  '',
  '## Example Flows',
  '',
  '### Transaction Flow',
  'User: "I spent 50 AED at Carrefour yesterday"',
  '→ Route to transactionLogger',
  '→ transactionLogger extracts: amount=50, currency=AED, merchant=Carrefour, date=yesterday',
  '→ transactionLogger saves to database',
  '→ Return: "✅ Saved! 50 AED at Carrefour for Groceries on Oct 28."',
  '',
  '### Query Flow',
  'User: "How much on groceries last week?"',
  '→ Route to queryExecutor',
  '→ queryExecutor searches database with filters',
  '→ queryExecutor aggregates results',
  '→ Return: "You spent 450 AED on groceries last week. 📊"',
  '',
  '### Conversation Flow',
  'User: "Thanks!"',
  '→ Route to conversation',
  '→ conversation generates friendly response',
  '→ Return: "You\'re welcome! Let me know if you need anything else. 😊"',
  '',
  '### Context-Aware Flow',
  'User 1: "How much on groceries?"',
  '→ Route to queryExecutor',
  '→ Return: "450 AED this month"',
  '',
  'User 2: "What about last month?"',
  '→ Check memory: previous query was about groceries',
  '→ Route to queryExecutor with context',
  '→ Return: "Last month you spent 520 AED on groceries. That\'s 70 AED more than this month."',
].join('\n');

export const supervisorAgent = new Agent({
  name: 'supervisor',
  instructions: supervisorInstructions,

  model: openai('gpt-4o-mini'),

  // Register sub-agents
  agents: {
    transactionLogger: transactionLoggerAgent,
    queryExecutor: queryExecutorAgent,
    conversation: conversationAgent,
  },

  // Memory configuration for context-aware responses
  memory: databaseUrl
    ? new Memory({
        storage: new PostgresStore({
          connectionString: databaseUrl,
        }),
        vector: new PgVector({
          connectionString: databaseUrl,
        }),
        options: {
          // Conversation history: last 20 messages for context
          lastMessages: 20,
          // Semantic recall disabled for MVP (keeps latency low)
          semanticRecall: false,
          // Working memory enabled for user preferences
          workingMemory: {
            enabled: true,
<<<<<<< HEAD
            scope: "resource", // Resource-scoped: persists across all threads for same user
            template: `# User Profile

                ## Preferences
                - Currency: [e.g., AED, USD]
                - Communication Style: [e.g., Formal, Casual]
                - Timezone: [e.g., Asia/Dubai]

                ## Context
                - Last Query Topic: [What the user last asked about]
                - Recent Transactions: [Brief summary of recent transaction patterns]
              `,
=======
            scope: 'resource', // Resource-scoped: persists across all threads for same user
            template: `# User Profile

## Preferences
- Currency: [e.g., AED, USD]
- Communication Style: [e.g., Formal, Casual]
- Timezone: [e.g., Asia/Dubai]

## Context
- Last Query Topic: [What the user last asked about]
- Recent Transactions: [Brief summary of recent transaction patterns]
`,
>>>>>>> e7b5c084
          },
        },
      })
    : undefined, // Memory disabled if DATABASE_URL not set
});<|MERGE_RESOLUTION|>--- conflicted
+++ resolved
@@ -5,15 +5,6 @@
  * Uses conversation memory for context-aware routing
  */
 
-<<<<<<< HEAD
-import { Agent } from "@mastra/core/agent";
-import { Memory } from "@mastra/memory";
-import { openai } from "@ai-sdk/openai";
-import { PostgresStore, PgVector } from "@mastra/pg";
-import { transactionLoggerAgent } from "./transaction-logger-agent";
-import { queryExecutorAgent } from "./query-executor-agent";
-import { conversationAgent } from "./conversation-agent";
-=======
 import { Agent } from '@mastra/core/agent';
 import { Memory } from '@mastra/memory';
 import { openai } from '@ai-sdk/openai';
@@ -25,21 +16,6 @@
 
 // Get PostgreSQL connection string from config
 const databaseUrl = getDatabaseUrl();
->>>>>>> e7b5c084
-
-// Get PostgreSQL connection string from environment
-// DATABASE_URL should be set to your Supabase PostgreSQL connection string
-// Format: postgresql://postgres:[password]@[host]:[port]/postgres
-// Find it in Supabase Dashboard → Settings → Database → Connection string
-const databaseUrl = process.env.DATABASE_URL;
-
-if (!databaseUrl) {
-  console.warn(
-    "[supervisor-agent] DATABASE_URL not set. Memory will not work. " +
-      "Set DATABASE_URL in .env to enable memory. " +
-      "Find it in Supabase Dashboard → Settings → Database → Connection string"
-  );
-}
 
 const supervisorInstructions = [
   "You are HilmAI's supervisor agent. Your job is to analyze user messages and delegate to the right specialist agent.",
@@ -242,20 +218,6 @@
           // Working memory enabled for user preferences
           workingMemory: {
             enabled: true,
-<<<<<<< HEAD
-            scope: "resource", // Resource-scoped: persists across all threads for same user
-            template: `# User Profile
-
-                ## Preferences
-                - Currency: [e.g., AED, USD]
-                - Communication Style: [e.g., Formal, Casual]
-                - Timezone: [e.g., Asia/Dubai]
-
-                ## Context
-                - Last Query Topic: [What the user last asked about]
-                - Recent Transactions: [Brief summary of recent transaction patterns]
-              `,
-=======
             scope: 'resource', // Resource-scoped: persists across all threads for same user
             template: `# User Profile
 
@@ -268,7 +230,6 @@
 - Last Query Topic: [What the user last asked about]
 - Recent Transactions: [Brief summary of recent transaction patterns]
 `,
->>>>>>> e7b5c084
           },
         },
       })
