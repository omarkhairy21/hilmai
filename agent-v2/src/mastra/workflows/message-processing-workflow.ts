--- conflicted
+++ resolved
@@ -217,10 +217,7 @@
       throw new Error(`Image file not found: ${imageFilePath}`);
     }
 
-<<<<<<< HEAD
-=======
     const imageBuffer = fs.readFileSync(imageFilePath);
->>>>>>> e7b5c084
     const mimeType = imageFilePath.endsWith('.png') ? 'image/png' : 'image/jpeg';
 
     const response = await openai.chat.completions.create({
@@ -236,11 +233,7 @@
             {
               type: 'image_url',
               image_url: {
-<<<<<<< HEAD
-                url: `data:${mimeType};base64,${fs.readFileSync(imageFilePath).toString('base64')}`,
-=======
                 url: `data:${mimeType};base64,${imageBuffer.toString('base64')}`,
->>>>>>> e7b5c084
                 detail: 'high',
               },
             },
