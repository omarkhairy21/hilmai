/**
 * Mastra Instance for HilmAI Agent V2
 *
 * Central configuration for all agents, tools, logger, storage, and server
 * Includes Mastra playground support for debugging
 */

import { Mastra } from '@mastra/core/mastra';
import { PinoLogger } from '@mastra/loggers';
import { LibSQLStore } from '@mastra/libsql';
import { registerApiRoute } from '@mastra/core/server';
import path from 'node:path';
import { fileURLToPath } from 'node:url';
<<<<<<< HEAD
=======
import { config } from '../lib/config';
>>>>>>> e7b5c084

// Import agents
import { supervisorAgent } from './agents/supervisor-agent';
import { transactionLoggerAgent } from './agents/transaction-logger-agent';
import { queryExecutorAgent } from './agents/query-executor-agent';
import { conversationAgent } from './agents/conversation-agent';

// Import workflows
import { messageProcessingWorkflow } from './workflows/message-processing-workflow';

// Import tools (for export - only tools used by agents)
import { saveTransactionTool } from './tools/save-transaction-tool';
import { hybridQueryTool } from './tools/hybrid-query-tool';

<<<<<<< HEAD
const isDevelopment = process.env.NODE_ENV === 'development';
=======
const isDevelopment = config.app.nodeEnv === 'development';
>>>>>>> e7b5c084

/**
 * Main Mastra instance with full configuration
 */
export const mastra = new Mastra({
  // Register agents
  agents: {
    supervisor: supervisorAgent,
    transactionLogger: transactionLoggerAgent,
    queryExecutor: queryExecutorAgent,
    conversation: conversationAgent,
  },

  // Register workflows
  workflows: {
    'message-processing': messageProcessingWorkflow,
  },

  // Storage for observability and logs (shared across processes)
  storage: new LibSQLStore({
    url:
<<<<<<< HEAD
      process.env.LIBSQL_URL ||
      `file:${path.resolve(path.dirname(fileURLToPath(import.meta.url)), '../../mastra.db')}`,
    authToken: process.env.LIBSQL_AUTH_TOKEN,
=======
      config.libsql.url ||
      `file:${path.resolve(path.dirname(fileURLToPath(import.meta.url)), '../../mastra.db')}`,
    authToken: config.libsql.authToken,
>>>>>>> e7b5c084
  }),

  // Logger configuration
  logger: new PinoLogger({
    name: 'HilmAI-V2',
<<<<<<< HEAD
    level: isDevelopment ? 'debug' : 'info',
=======
    level: isDevelopment ? 'debug' : (config.app.logLevel as 'info' | 'debug' | 'warn' | 'error'),
>>>>>>> e7b5c084
  }),

  // Telemetry (OpenTelemetry)
  telemetry: {
<<<<<<< HEAD
    serviceName: process.env.OTEL_SERVICE_NAME || 'hilm-agent-v2',
    enabled: !isDevelopment,
    export: {
      type: 'otlp',
      endpoint: process.env.OTEL_EXPORTER_OTLP_ENDPOINT,
=======
    serviceName: config.telemetry.serviceName,
    enabled: !isDevelopment,
    export: {
      type: 'otlp',
      endpoint: config.telemetry.endpoint,
>>>>>>> e7b5c084
    },
  },

  // Observability
  observability: {
    default: { enabled: !isDevelopment },
    configs: {
      hilmAgentV2: {
<<<<<<< HEAD
        serviceName: process.env.OTEL_SERVICE_NAME || 'hilm-agent-v2',
=======
        serviceName: config.telemetry.serviceName,
>>>>>>> e7b5c084
        exporters: [],
      },
    },
  },

  // Server configuration for Mastra playground and API
  server: {
    port: config.app.mastraPort,
    // experimental_auth: isDevelopment
    //   ? undefined // Disable auth in development for easy playground access
    //   : defineAuth({
    //       public: ["/health"],
    //       authenticateToken: async (token) => {
    //         if (token && token === process.env.MASTRA_DASHBOARD_TOKEN) {
    //           return { role: "admin" };
    //         }
    //         throw new Error("Invalid token");
    //       },
    //       authorize: async () => true,
    //     }),
    apiRoutes: [
      // Health check endpoint
      registerApiRoute('/health', {
        method: 'GET',
        handler: async (c: any) => {
          return c.json({
            status: 'ok',
            service: 'hilm-ai-agent-v2',
            version: '2.0.0',
            timestamp: new Date().toISOString(),
            uptime: process.uptime(),
          });
        },
      }),
    ],
  },
});

// Export individual agents for easy access
export const supervisor = mastra.getAgent('supervisor');
export const transactionLogger = mastra.getAgent('transactionLogger');
export const queryExecutor = mastra.getAgent('queryExecutor');
export const conversation = mastra.getAgent('conversation');

// Export tools for standalone use (only agent tools)
export const tools = {
  saveTransaction: saveTransactionTool,
  hybridQuery: hybridQueryTool,
};

// Bot instance (will be initialized lazily)
let bot: any | null = null;

// Health check logging
const logger = mastra.getLogger();
logger.info('HilmAI V2 initialized', {
  agents: ['supervisor', 'transactionLogger', 'queryExecutor', 'conversation'],
  tools: Object.keys(tools),
<<<<<<< HEAD
  environment: process.env.NODE_ENV || 'development',
  port: parseInt(process.env.MASTRA_PORT || '4111'),
=======
  environment: config.app.nodeEnv,
  port: config.app.mastraPort,
>>>>>>> e7b5c084
});

// Function to start bot in polling mode (for development)
export async function startPollingBot() {
<<<<<<< HEAD
  const usePolling = process.env.TELEGRAM_POLLING === 'true';
=======
  const usePolling = config.telegram.polling;
>>>>>>> e7b5c084

  logger.debug('startPollingBot:check', {
    usePolling,
    TELEGRAM_POLLING: config.telegram.polling,
    NODE_ENV: config.app.nodeEnv,
    botExists: !!bot,
  });

  if (usePolling && !bot) {
    const { createBot } = await import('../bot.js');
    bot = createBot(mastra);
    await bot.start();
    logger.info('🤖 Bot started in polling mode');
  } else if (!usePolling) {
    logger.debug('startPollingBot:skipped', {
      reason: 'TELEGRAM_POLLING not set to true',
    });
  }
}

// Export function to get bot instance (for testing/debugging)
export function getBotInstance() {
  return bot;
}

// Auto-start polling bot in development mode
startPollingBot().catch((error) => {
  logger.error('Failed to start polling bot', {
    error: error instanceof Error ? error.message : String(error),
    stack: error instanceof Error ? error.stack : undefined,
  });
});<|MERGE_RESOLUTION|>--- conflicted
+++ resolved
@@ -11,10 +11,7 @@
 import { registerApiRoute } from '@mastra/core/server';
 import path from 'node:path';
 import { fileURLToPath } from 'node:url';
-<<<<<<< HEAD
-=======
 import { config } from '../lib/config';
->>>>>>> e7b5c084
 
 // Import agents
 import { supervisorAgent } from './agents/supervisor-agent';
@@ -29,11 +26,7 @@
 import { saveTransactionTool } from './tools/save-transaction-tool';
 import { hybridQueryTool } from './tools/hybrid-query-tool';
 
-<<<<<<< HEAD
-const isDevelopment = process.env.NODE_ENV === 'development';
-=======
 const isDevelopment = config.app.nodeEnv === 'development';
->>>>>>> e7b5c084
 
 /**
  * Main Mastra instance with full configuration
@@ -55,42 +48,24 @@
   // Storage for observability and logs (shared across processes)
   storage: new LibSQLStore({
     url:
-<<<<<<< HEAD
-      process.env.LIBSQL_URL ||
-      `file:${path.resolve(path.dirname(fileURLToPath(import.meta.url)), '../../mastra.db')}`,
-    authToken: process.env.LIBSQL_AUTH_TOKEN,
-=======
       config.libsql.url ||
       `file:${path.resolve(path.dirname(fileURLToPath(import.meta.url)), '../../mastra.db')}`,
     authToken: config.libsql.authToken,
->>>>>>> e7b5c084
   }),
 
   // Logger configuration
   logger: new PinoLogger({
     name: 'HilmAI-V2',
-<<<<<<< HEAD
-    level: isDevelopment ? 'debug' : 'info',
-=======
     level: isDevelopment ? 'debug' : (config.app.logLevel as 'info' | 'debug' | 'warn' | 'error'),
->>>>>>> e7b5c084
   }),
 
   // Telemetry (OpenTelemetry)
   telemetry: {
-<<<<<<< HEAD
-    serviceName: process.env.OTEL_SERVICE_NAME || 'hilm-agent-v2',
-    enabled: !isDevelopment,
-    export: {
-      type: 'otlp',
-      endpoint: process.env.OTEL_EXPORTER_OTLP_ENDPOINT,
-=======
     serviceName: config.telemetry.serviceName,
     enabled: !isDevelopment,
     export: {
       type: 'otlp',
       endpoint: config.telemetry.endpoint,
->>>>>>> e7b5c084
     },
   },
 
@@ -99,11 +74,7 @@
     default: { enabled: !isDevelopment },
     configs: {
       hilmAgentV2: {
-<<<<<<< HEAD
-        serviceName: process.env.OTEL_SERVICE_NAME || 'hilm-agent-v2',
-=======
         serviceName: config.telemetry.serviceName,
->>>>>>> e7b5c084
         exporters: [],
       },
     },
@@ -162,22 +133,13 @@
 logger.info('HilmAI V2 initialized', {
   agents: ['supervisor', 'transactionLogger', 'queryExecutor', 'conversation'],
   tools: Object.keys(tools),
-<<<<<<< HEAD
-  environment: process.env.NODE_ENV || 'development',
-  port: parseInt(process.env.MASTRA_PORT || '4111'),
-=======
   environment: config.app.nodeEnv,
   port: config.app.mastraPort,
->>>>>>> e7b5c084
 });
 
 // Function to start bot in polling mode (for development)
 export async function startPollingBot() {
-<<<<<<< HEAD
-  const usePolling = process.env.TELEGRAM_POLLING === 'true';
-=======
   const usePolling = config.telegram.polling;
->>>>>>> e7b5c084
 
   logger.debug('startPollingBot:check', {
     usePolling,
